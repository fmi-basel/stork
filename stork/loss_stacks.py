import torch
import torch.nn as nn
import torch.nn.functional as F

import numpy as np

import matplotlib.pyplot as plt


class LossStack:
    def __init__(self):
        pass

    def log_py_given_x(self, output):
        raise NotImplemented()

    def get_metric_names(self):
        raise NotImplemented()

    def compute_loss(self, output, targets):
        raise NotImplemented()

    def predict(self, output):
        raise NotImplemented()


class MaxOverTimeCrossEntropy(LossStack):
<<<<<<< HEAD
=======

>>>>>>> 40c68feb
    """Readout stack that employs the max-over-time reduction strategy paired with categorical cross entropy."""

    def __init__(self, time_dimension=1):
        super().__init__()
        self.log_softmax = nn.LogSoftmax(dim=1)
        self.neg_log_likelihood_loss = nn.NLLLoss()
        self.time_dim = time_dimension

    def acc_fn(self, log_p_y, target_labels):
        """Computes classification accuracy from log_p_y and corresponding target labels

        Args:
            log_p_y: The log softmax output (log p_y_given_x) of the model.
            target_labels: The integer target labels (not one hot encoding).

        Returns:
            Float of mean classification accuracy.
        """
        _, pred_labels = torch.max(log_p_y, dim=self.time_dim)
        a = pred_labels == target_labels
        return (1.0 * a.cpu().numpy()).mean()

    def get_metric_names(self):
        return ["acc"]

    def compute_loss(self, output, targets):
        """Computes crossentropy loss on softmax defined over maxpooling over time"""
        ma, _ = torch.max(output, self.time_dim)  # reduce along time with max
        log_p_y = self.log_softmax(ma)
        loss_value = self.neg_log_likelihood_loss(
            log_p_y, targets
        )  # compute supervised loss
        acc_val = self.acc_fn(log_p_y, targets)
        self.metrics = [acc_val.item()]
        return loss_value

    def log_py_given_x(self, output):
        ma, _ = torch.max(output, self.time_dim)  # reduce along time with max
        log_p_y = self.log_softmax(ma)
        return log_p_y

    def predict(self, output):
        _, pred_labels = torch.max(self.log_py_given_x(output), dim=1)
        return pred_labels

    def __call__(self, output, targets):
        return self.compute_loss(output, targets)


class MaxOverTimeFocalLoss(LossStack):
    """Readout stack that employs the max-over-time reduction strategy paired with focal loss."""

<<<<<<< HEAD
=======
    """Readout stack that employs the max-over-time reduction strategy paired with focal loss."""

>>>>>>> 40c68feb
    def __init__(
        self, gamma=0.0, eps=1e-7, samples_per_class=None, beta=0.99, time_dimension=1
    ):
        super().__init__()
        self.time_dim = time_dimension
        self.eps = eps
        self.gamma = gamma
        self.log_softmax = nn.LogSoftmax(dim=1)
        self.weights = None
        if samples_per_class is not None:
            eff_num = 1.0 - np.power(beta, samples_per_class)
            weights = (1.0 - beta) / np.array(eff_num)
            weights = weights / np.sum(weights) * len(samples_per_class)
            self.weights = torch.tensor(weights).float()

    def acc_fn(self, log_p_y, target_labels):
        """Computes classification accuracy from log_p_y and corresponding target labels

        Args:
            log_p_y: The log softmax output (log p_y_given_x) of the model.
            target_labels: The integer target labels (not one hot encoding).

        Returns:
            Float of mean classification accuracy.
        """
        _, pred_labels = torch.max(log_p_y, dim=self.time_dim)
        a = pred_labels == target_labels
        return (1.0 * a.cpu().numpy()).mean()

    def get_metric_names(self):
        return ["acc"]

    def compute_loss(self, output, targets):
        # reduce along time with max
        ma, _ = torch.max(output, dim=self.time_dim)
        y = F.one_hot(targets, ma.size(-1))

        logit = F.softmax(ma, dim=-1)
        logit = logit.clamp(self.eps, 1.0 - self.eps)

        loss = -1.0 * y * torch.log(logit)  # cross entropy loss
        loss = loss * (1.0 - logit) ** self.gamma  # change to focal loss

        if self.weights is not None:
            w = self.weights.to(loss.device)
            w = w.unsqueeze(0)
            w = w.repeat(y.shape[0], 1) * y
            w = w.sum(1)
            w = w.unsqueeze(1)
            w = w.repeat(1, ma.size(-1))
            loss = w * loss

        acc_val = self.acc_fn(logit, targets)
        self.metrics = [acc_val.item()]
        return torch.mean(loss)

    def log_py_given_x(self, output):
        ma, _ = torch.max(output, self.time_dim)  # reduce along time with max
        log_p_y = self.log_softmax(ma)
        return log_p_y

    def predict(self, output):
        _, pred_labels = torch.max(self.log_py_given_x(output), dim=1)
        return pred_labels

    def __call__(self, output, targets):
        return self.compute_loss(output, targets)


class SumOverTimeCrossEntropy(LossStack):
<<<<<<< HEAD
=======

>>>>>>> 40c68feb
    """Loss stack that employs the sum-over-time reduction strategy paired with categorical cross entropy."""

    def __init__(self, time_dimension=1):
        super().__init__()
        self.log_softmax = nn.LogSoftmax(dim=1)
        self.neg_log_likelihood_loss = nn.NLLLoss()
        self.time_dim = time_dimension

    def acc_fn(self, log_p_y, target_labels):
        """Computes classification accuracy from log_p_y and corresponding target labels

        Args:
            log_p_y: The log softmax output (log p_y_given_x) of the model.
            target_labels: The integer target labels (not one hot encoding).

        Returns:
            Float of mean classification accuracy.
        """
        _, pred_labels = torch.max(log_p_y, dim=self.time_dim)
        a = pred_labels == target_labels
        return (1.0 * a.cpu().numpy()).mean()

    def get_metric_names(self):
        return ["acc"]

    def compute_loss(self, output, targets):
        """Computes crossentropy loss on softmax defined over sum over time"""
        su = torch.sum(output, self.time_dim)  # reduce along time with sum
        log_p_y = self.log_softmax(su)
        loss_value = self.neg_log_likelihood_loss(
            log_p_y, targets
        )  # compute supervised loss
        acc_val = self.acc_fn(log_p_y, targets)
        self.metrics = [acc_val.item()]
        return loss_value

    def log_py_given_x(self, output):
        su = torch.sum(output, self.time_dim)  # reduce along time with sum
        log_p_y = self.log_softmax(su)
        return log_p_y

    def predict(self, output):
        _, pred_labels = torch.max(self.log_py_given_x(output), dim=1)
        return pred_labels

    def __call__(self, output, targets):
        return self.compute_loss(output, targets)


class LastStepCrossEntropy(LossStack):
    """Computes crossentropy loss on last time frame of the network"""

    def __init__(self):
        super().__init__()
        self.log_softmax = nn.LogSoftmax(dim=1)
        self.neg_log_likelihood_loss = nn.NLLLoss()

    def acc_fn(self, log_p_y, target_labels):
        """Computes classification accuracy from log_p_y and corresponding target labels

        Args:
            log_p_y: The log softmax output (log p_y_given_x) of the model.
            target_labels: The integer target labels (not one hot encoding).

        Returns:
            Float of mean classification accuracy.
        """
        _, pred_labels = torch.max(log_p_y, dim=1)
        a = pred_labels == target_labels
        return a.cpu().numpy().mean()

    def get_metric_names(self):
        return ["acc"]

    def compute_loss(self, output, targets):
        """Computes crossentropy loss on softmax defined over maxpooling over time"""
        log_p_y = self.log_softmax(output[:, -1])
        loss_value = self.neg_log_likelihood_loss(
            log_p_y, targets
        )  # compute supervised loss
        acc_val = self.acc_fn(log_p_y, targets)
        self.metrics = [acc_val.item()]
        return loss_value

    def log_py_given_x(self, output):
        log_p_y = self.log_softmax(output[:, -1])
        return log_p_y

    def predict(self, output):
        _, pred_labels = torch.max(self.log_py_given_x(output), dim=1)
        return pred_labels

    def __call__(self, output, targets):
        return self.compute_loss(output, targets)


class EveryStepCrossEntropy(LossStack):
    """Computes crossentropy loss on every time frame of the network"""

    def __init__(self):
        super().__init__()
        self.log_softmax = nn.LogSoftmax(dim=1)
        self.neg_log_likelihood_loss = nn.NLLLoss()

    def acc_fn(self, log_p_y, target_labels):
        """Computes classification accuracy from log_p_y and corresponding target labels

        Args:
            log_p_y: The log softmax output (log p_y_given_x) of the model.
            target_labels: The integer target labels (not one hot encoding).

        Returns:
            Float of mean classification accuracy.
        """
        _, pred_labels = torch.max(log_p_y, dim=1)
        a = pred_labels == target_labels
        return a.cpu().numpy().mean()

    def get_metric_names(self):
        return ["acc"]

    def compute_loss(self, output, targets):
        """Computes crossentropy loss on softmax defined over maxpooling over time"""
        log_p_y = self.log_softmax(output)
        loss_value = self.neg_log_likelihood_loss(
            log_p_y, targets
        )  # compute supervised loss
        acc_val = self.acc_fn(log_p_y, targets)
        self.metrics = [acc_val.item()]
        return loss_value

    def log_py_given_x(self, output):
        log_p_y = self.log_softmax(output)
        return log_p_y

    def predict(self, output):
        _, pred_labels = torch.max(self.log_py_given_x(output), dim=1)
        return pred_labels

    def __call__(self, output, targets):
        return self.compute_loss(output, targets)


class MeanSquareError(LossStack):
    def __init__(self, mask=None):
        """
        Args:

            mask: A ``don't-care'' mask which can be aplied to part of the output
        """
        super().__init__()
        self.msqe_loss = nn.MSELoss()
        self.mask = mask

    def get_metric_names(self):
        return []

    def compute_loss(self, output, target):
        """Computes MSQE loss between output and target."""
<<<<<<< HEAD

=======
>>>>>>> 40c68feb
        if self.mask is None:
            loss_value = self.msqe_loss(output, target)
        else:
            loss_value = self.msqe_loss(
                output * self.mask.expand_as(output),
                target * self.mask.expand_as(output),
            )
        self.metrics = []

        return loss_value

    def predict(self, output):
        return output  # here we just return the network output

    def __call__(self, output, targets):
        return self.compute_loss(output, targets)


class vRD_MeanSquareError(MeanSquareError):

    def __init__(self, kernel, mask=None):
        """
        Args:

            mask: A ``don't-care'' mask which can be aplied to part of the output
        """
        super().__init__(mask)
        self.kernel = kernel

    def vanRossum(self, signal):
        """
        Convolve the input signal with the van Rossum kernel along the time axis.

        Args:
            signal (torch.Tensor): Input tensor of shape (batch, time, neuron).

        Returns:
            torch.Tensor: Convolved signal with the same shape as input.
        """
        # Reshape kernel for convolution
        kernel = self.kernel.reshape(1, 1, -1)  # Shape: (1, 1, kernel_size)

        # Permute signal to match convolution requirements
        # (batch, time, neuron) -> (batch * neuron, 1, time)
        batch, time, neuron = signal.shape
        signal = signal.permute(0, 2, 1).reshape(-1, 1, time)

        # Apply convolution (valid padding to ensure no boundary effects)
        convolved = F.conv1d(signal, kernel, padding=0, groups=1)  # Output shape: (batch * neuron, 1, time - kernel_size + 1)

        # Pad the result to match the input length (same as "full" convolution mode)
        padding = self.kernel.size(0) - 1  # Padding needed to match original time dimension
        convolved = F.pad(convolved, (padding, 0), mode='constant', value=0)

        # Reshape back to original dimensions
        convolved = convolved.view(batch, neuron, -1).permute(0, 2, 1)  # (batch, neuron, time) -> (batch, time, neuron)

        return convolved

    def compute_loss(self, output, target):
        """Computes MSQE loss between output and target."""

        c_output = self.vanRossum(output)
        c_target = self.vanRossum(target)

        if self.mask is None:
            loss_value = self.msqe_loss(c_output, c_target)
        else:
            loss_value = self.msqe_loss(
                c_output * self.mask.expand_as(c_output),
                c_target * self.mask.expand_as(c_output),
            )
        self.metrics = []
        # plt.plot(c_output.squeeze().detach().cpu().numpy())
        # plt.plot(c_target.squeeze().detach().cpu().numpy())
        # plt.plot(
        #     c_output.squeeze().detach().cpu().numpy()
        #     - c_target.squeeze().detach().cpu().numpy()
        # )
        # plt.plot(
        #     (
        #         c_output.squeeze().detach().cpu().numpy()
        #         - c_target.squeeze().detach().cpu().numpy()
        #     )
        #     ** 2
        # )
        # plt.ylim(-0.2, 0.3)
        plt.show()
        return loss_value


class DictMeanSquareError(MeanSquareError):
    """Like MeanSquareError, but uses a dictionary of possible output
    patterns which can be kept in the GPU memory."""

    def __init__(self, target_patterns, mask=None):
        super().__init__(mask)
        self.dict_ = target_patterns

    def compute_loss(self, output, targets):
        """Computes MSQE loss between output and target."""
        local_targets = [self.dict_[idx] for idx in targets]
        return super().compute_loss(output, torch.stack(local_targets, dim=0))

    def __call__(self, output, targets):
        return self.compute_loss(output, targets)


class SumOfSoftmaxCrossEntropy(LossStack):
    """
    Readout stack that computes softmax across neurons at each time point,
    sums over time and then applies the cross-entropy loss.
    """

    def __init__(self, time_dimension=1):
        super().__init__()
        self.neg_log_likelihood_loss = nn.NLLLoss()
        self.time_dim = time_dimension
        self.log_softmax = nn.LogSoftmax(dim=1)
        self.softmax = nn.Softmax(
            dim=-1
        )  # Across units in [batch x time x units] output

    def acc_fn(self, log_p_y, target_labels):
        """Computes classification accuracy from log_p_y and corresponding target labels

        Args:
            log_p_y: The log softmax output (log p_y_given_x) of the model.
            target_labels: The integer target labels (not one hot encoding).

        Returns:
            Float of mean classification accuracy.
        """
        _, pred_labels = torch.max(log_p_y, dim=self.time_dim)
        a = pred_labels == target_labels
        return (1.0 * a.cpu().numpy()).mean()

    def get_metric_names(self):
        return ["acc"]

    def compute_loss(self, output, targets):
        """Computes crossentropy loss on sum of softmax over neurons at each time point"""
        # Softmax at every timesteps
        p_y_t = self.softmax(output)  # [batch x time x n_classes]
        su = torch.sum(p_y_t, self.time_dim)  # Should be batch x n_classes
        log_p_y = self.log_softmax(su)  # Should be batch x n_classes
        loss_value = self.neg_log_likelihood_loss(
            log_p_y, targets
        )  # compute supervised loss
        acc_val = self.acc_fn(log_p_y, targets)
        self.metrics = [acc_val.item()]
        return loss_value

    def log_py_given_x(self, output):
        p_y_t = self.softmax(output)  # [batch x time x n_classes]
        su = torch.sum(p_y_t, self.time_dim)  # Should be batch x n_classes
        log_p_y = self.log_softmax(su)  # Should be batch x n_classes
        return log_p_y

    def predict(self, output):
        _, pred_labels = torch.max(self.log_py_given_x(output), dim=1)
        return pred_labels

    def __call__(self, output, targets):
        return self.compute_loss(output, targets)


class MeanOfSoftmaxCrossEntropy(SumOfSoftmaxCrossEntropy):

    def __init__(self, time_dimension=1):
        super().__init__(time_dimension)

    def compute_loss(self, output, targets):
        """Computes crossentropy loss on sum of softmax over neurons at each time point"""
        # Softmax at every timesteps
        p_y_t = self.softmax(output)  # [batch x time x n_classes]
        su = torch.mean(p_y_t, self.time_dim)  # Should be batch x n_classes
        log_p_y = self.log_softmax(su)  # Should be batch x n_classes
        loss_value = self.neg_log_likelihood_loss(
            log_p_y, targets
        )  # compute supervised loss
        acc_val = self.acc_fn(log_p_y, targets)
        self.metrics = [acc_val.item()]
        return loss_value

    def log_py_given_x(self, output):
        p_y_t = self.softmax(output)  # [batch x time x n_classes]
        su = torch.mean(p_y_t, self.time_dim)  # Should be batch x n_classes
        log_p_y = self.log_softmax(su)  # Should be batch x n_classes
        return log_p_y<|MERGE_RESOLUTION|>--- conflicted
+++ resolved
@@ -25,10 +25,6 @@
 
 
 class MaxOverTimeCrossEntropy(LossStack):
-<<<<<<< HEAD
-=======
-
->>>>>>> 40c68feb
     """Readout stack that employs the max-over-time reduction strategy paired with categorical cross entropy."""
 
     def __init__(self, time_dimension=1):
@@ -81,11 +77,6 @@
 class MaxOverTimeFocalLoss(LossStack):
     """Readout stack that employs the max-over-time reduction strategy paired with focal loss."""
 
-<<<<<<< HEAD
-=======
-    """Readout stack that employs the max-over-time reduction strategy paired with focal loss."""
-
->>>>>>> 40c68feb
     def __init__(
         self, gamma=0.0, eps=1e-7, samples_per_class=None, beta=0.99, time_dimension=1
     ):
@@ -156,10 +147,6 @@
 
 
 class SumOverTimeCrossEntropy(LossStack):
-<<<<<<< HEAD
-=======
-
->>>>>>> 40c68feb
     """Loss stack that employs the sum-over-time reduction strategy paired with categorical cross entropy."""
 
     def __init__(self, time_dimension=1):
@@ -319,10 +306,6 @@
 
     def compute_loss(self, output, target):
         """Computes MSQE loss between output and target."""
-<<<<<<< HEAD
-
-=======
->>>>>>> 40c68feb
         if self.mask is None:
             loss_value = self.msqe_loss(output, target)
         else:
