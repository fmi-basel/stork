--- conflicted
+++ resolved
@@ -281,7 +281,6 @@
         return data, targets
 
 
-<<<<<<< HEAD
 def make_coRandman(
     nb_classes=10,
     nb_units=100,
@@ -366,8 +365,6 @@
     return new_data, transformed_new_labels
 
 
-=======
->>>>>>> 40c68feb
 def make_randman_halo(
     nb_classes=2,
     manifold_dim=1,
@@ -719,15 +716,12 @@
         sigma_u=0.0,
         sigma_u_uniform=0.0,
         time_scale=1,
-<<<<<<< HEAD
-=======
         data_augmentation=True, 
         # Before, data_augmentation was hardcoded to True in the __init__ method,
         # thus this defaults to True if not specified.
         # Note that with the default sigma_t=0.0, sigma_u=0.0, 
         # sigma_u_uniform=0.0, p_drop=0.0, p_insert=0.0,
         # the data_augmentation parameter has no effect.
->>>>>>> 40c68feb
     ):
         """
         This converter provides an interface for standard spiking datasets
@@ -875,11 +869,8 @@
         p_insert=0.0,
         sigma_t=0.0,
         time_scale=1,
-<<<<<<< HEAD
-=======
         data_augmentation=False,
         dtype=torch.long,
->>>>>>> 40c68feb
     ):
         """
         This converter provides an interface for standard Ras datasets to dense tensor format.
@@ -898,10 +889,7 @@
             p_insert=p_insert,
             sigma_t=sigma_t,
             time_scale=time_scale,
-<<<<<<< HEAD
-=======
             data_augmentation=data_augmentation
->>>>>>> 40c68feb
         )
 
         data, labels = dataset
