--- conflicted
+++ resolved
@@ -101,11 +101,7 @@
         super().configure(batch_size, nb_steps, time_step, device, dtype)
 
     def add_diagonal_structure(self, width=1.0, ampl=1.0):
-<<<<<<< HEAD
-        if type(self.op) != nn.Linear:
-=======
         if not isinstance(self.op, nn.Linear):
->>>>>>> 40c68feb
             raise ValueError("Expected op to be nn.Linear to add diagonal structure.")
         A = np.zeros(self.op.weight.shape)
         x = np.linspace(0, A.shape[0], A.shape[1])
@@ -365,11 +361,8 @@
         self.weights = Parameter(torch.randn(wshp), requires_grad=requires_grad)
         if bias:
             self.bias = Parameter(torch.randn(wshp), requires_grad=requires_grad)
-<<<<<<< HEAD
         else:
             self.bias = None
-=======
->>>>>>> 40c68feb
 
     def get_weights(self):
         return self.weights
@@ -406,7 +399,6 @@
 
 class Conv2dConnection(Connection):
     def __init__(self, src, dst, conv=nn.Conv2d, **kwargs):
-<<<<<<< HEAD
         super(Conv2dConnection, self).__init__(src, dst, operation=conv, **kwargs)
 
 
@@ -482,7 +474,4 @@
             timesteps + 1, w.shape[0], self.src_shape, self.nb_filters, -1
         )
 
-        return weighted_filters.cpu().detach().numpy()
-=======
-        super(Conv2dConnection, self).__init__(src, dst, operation=conv, **kwargs)
->>>>>>> 40c68feb
+        return weighted_filters.cpu().detach().numpy()