--- conflicted
+++ resolved
@@ -2,11 +2,7 @@
  "cells": [
   {
    "cell_type": "code",
-<<<<<<< HEAD
    "execution_count": 10,
-=======
-   "execution_count": 87,
->>>>>>> eb0f51c8
    "metadata": {},
    "outputs": [],
    "source": [
@@ -527,11 +523,7 @@
    "name": "python",
    "nbconvert_exporter": "python",
    "pygments_lexer": "ipython3",
-<<<<<<< HEAD
    "version": "3.10.11"
-=======
-   "version": "3.11.7"
->>>>>>> eb0f51c8
   }
  },
  "nbformat": 4,
